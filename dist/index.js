--- conflicted
+++ resolved
@@ -11,20 +11,13 @@
  * @packageDocumentation
  */
 import { JSDOM } from 'jsdom';
-<<<<<<< HEAD
-=======
 import { displayBanner } from './utils/banner.js';
 import { logger, diagnostic } from './utils/logger.js';
->>>>>>> 68841bac
 // Polyfill for CustomEvent in Node.js environment (required by Helia)
 if (typeof globalThis.CustomEvent === 'undefined') {
     const { window } = new JSDOM();
     globalThis.CustomEvent = window.CustomEvent;
-<<<<<<< HEAD
-    console.log('CustomEvent polyfill via jsdom applied.');
-=======
     logger.debug('CustomEvent polyfill via jsdom applied.');
->>>>>>> 68841bac
 }
 import express from 'express';
 import bppkg from 'body-parser';
@@ -36,19 +29,14 @@
 import { handleIntention, createAndPublishBundle } from './proposer.js';
 import { bearerAuth } from './auth.js';
 dotenv.config();
-<<<<<<< HEAD
-=======
 // Display banner first thing
 displayBanner();
->>>>>>> 68841bac
 /** Express application instance for the Oya node server */
 const app = express();
 /** Port number for the server to listen on (defaults to 3000) */
 const port = process.env.PORT || 3000;
 app.use(json());
 /**
-<<<<<<< HEAD
-=======
  * Diagnostic logging middleware for all HTTP requests
  */
 app.use((req, res, next) => {
@@ -75,7 +63,6 @@
     next();
 });
 /**
->>>>>>> 68841bac
  * Global middleware to protect all POST endpoints with Bearer token authorization.
  * Ensures that only authenticated requests can modify state.
  */
@@ -94,10 +81,6 @@
     ssl: {
         rejectUnauthorized: false,
     },
-<<<<<<< HEAD
-});
-// Mount route handlers
-=======
 });
 // Test database connection on startup
 pool
@@ -112,15 +95,11 @@
 });
 // Mount route handlers
 logger.debug('Mounting route handlers');
->>>>>>> 68841bac
 app.use('/bundle', bundleRouter);
 app.use('/cid', cidRouter);
 app.use('/balance', balanceRouter);
 app.use('/nonce', vaultNonceRouter);
-<<<<<<< HEAD
-=======
 logger.debug('All routes mounted successfully');
->>>>>>> 68841bac
 /**
  * POST endpoint for receiving signed intentions.
  * Validates the intention, signature, and vault address before processing.
@@ -130,10 +109,7 @@
  * @returns Response indicating success or failure
  */
 app.post('/intention', bearerAuth, async (req, res) => {
-<<<<<<< HEAD
-=======
     const startTime = Date.now();
->>>>>>> 68841bac
     try {
         const { intention, signature, from } = req.body;
         if (!intention || !signature || !from) {
@@ -162,15 +138,11 @@
         res.status(200).json(response);
     }
     catch (error) {
-<<<<<<< HEAD
-        console.error('Error handling intention:', error);
-=======
         diagnostic.error('Intention processing failed', {
             error: error instanceof Error ? error.message : String(error),
             processingTime: Date.now() - startTime,
         });
         logger.error('Error handling intention', error);
->>>>>>> 68841bac
         res
             .status(500)
             .json({ error: error instanceof Error ? error.message : 'Unknown error' });

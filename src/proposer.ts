/**
 * ╔═══════════════════════════════════════════════════════════════════════════╗
 * ║                        🌪️  OYA PROTOCOL NODE  🌪️                          ║
 * ║                           Bundle Proposer                                 ║
 * ╚═══════════════════════════════════════════════════════════════════════════╝
 *
 * Handles the bundle proposer logic for the Oya Protocol.
 * Manages intention verification, bundle creation, IPFS uploads, and blockchain interactions.
 *
 * Key responsibilities:
 * - Verify intention signatures using ethers.js
 * - Cache intentions until bundle creation
 * - Compress and upload bundles to IPFS via Helia
 * - Submit bundle CIDs to the BundleTracker smart contract
 * - Update database with bundles, balances, and nonces
 *
 * @packageDocumentation
 */

import { ethers, parseUnits, verifyMessage } from 'ethers'
import { Alchemy, Wallet, Network } from 'alchemy-sdk'
import { createHelia } from 'helia'
import { strings } from '@helia/strings'
import fs from 'fs'
import path from 'path'
import dotenv from 'dotenv'
import { pool } from './db.js'
import { fileURLToPath } from 'url'
import zlib from 'zlib'
import { promisify } from 'util'
import { getEnvConfig } from './utils/env.js'
import { createLogger, diagnostic } from './utils/logger.js'
import { resolveIntentionENS } from './utils/ensResolver.js'
import {
	getControllersForVault,
	getVaultsForController,
	createVaultRow,
} from './utils/vaults.js'
import { PROPOSER_VAULT_ID, SEED_CONFIG } from './config/seedingConfig.js'
import {
	validateIntention,
	validateAddress,
	validateSignature,
	validateId,
} from './utils/validator.js'
import {
	pinBundleToFilecoin,
	initializeFilecoinPin,
} from './utils/filecoinPin.js'
import { sendWebhook } from './utils/webhook.js'
import {
	insertDepositIfMissing,
	findExactUnassignedDeposit,
	markDepositAssigned,
} from './utils/deposits.js'
import { handleAssignDeposit } from './utils/intentionHandlers/AssignDeposit.js'
import { handleCreateVault } from './utils/intentionHandlers/CreateVault.js'
import type {
	Intention,
	BundleData,
	ExecutionObject,
	IntentionInput,
	IntentionOutput,
} from './types/core.js'

const gzip = promisify(zlib.gzip)

const __filename = fileURLToPath(import.meta.url)
const __dirname = path.dirname(__filename)

dotenv.config()

/** Logger instance for proposer module */
const logger = createLogger('Proposer')

/** Cached environment variables for frequently used values */
const {
	PROPOSER_ADDRESS,
	BUNDLE_TRACKER_ADDRESS,
	VAULT_TRACKER_ADDRESS,
	ALCHEMY_API_KEY,
	PROPOSER_KEY,
} = getEnvConfig()

/** Bundle cycle counter for diagnostics */
let bundleCycleCount = 0
let lastSuccessfulBundleTime = 0

/**
 * Safely converts a string to BigInt, handling decimal values.
 * Truncates to integer part to avoid BigInt decimal errors.
 */
function safeBigInt(value: string): bigint {
	const integerPart = value.split('.')[0]
	return BigInt(integerPart)
}

/**
 * Contract interface for the BundleTracker on Sepolia.
 */
export interface BundleTrackerContract extends ethers.BaseContract {
	proposeBundle(
		_bundleData: string,
		overrides?: ethers.Overrides
	): Promise<ethers.ContractTransactionResponse>
}

/**
 * Contract interface for the VaultTracker on Sepolia.
 */
export interface VaultTrackerContract extends ethers.BaseContract {
	createVault(
		_controller: string,
		overrides?: ethers.Overrides
	): Promise<ethers.ContractTransactionResponse>
	/** Returns the next unassigned vault ID (acts as current vault count). */
	nextVaultId(): Promise<bigint>
}

let cachedIntentions: ExecutionObject[] = []

let mainnetAlchemy: Alchemy
let sepoliaAlchemy: Alchemy
let wallet: Wallet
let bundleTrackerContract: BundleTrackerContract
let vaultTrackerContract: VaultTrackerContract

let s: ReturnType<typeof strings>

// Initialization flag
let isInitialized = false

// ~7 days at ~12s blocks
const APPROX_7D_BLOCKS = 50400
/**
 * Validates that a vault ID exists on-chain by checking it is within range
 * [1, nextVaultId - 1]. Throws if invalid or out of range.
 */
export async function validateVaultIdOnChain(vaultId: number): Promise<void> {
	// Basic sanity
	if (!Number.isInteger(vaultId) || vaultId < 1) {
		throw new Error('Invalid vault ID')
	}
	// Ensure contracts are initialized
	if (!vaultTrackerContract) {
		throw new Error('VaultTracker contract not initialized')
	}
	const nextId = await vaultTrackerContract.nextVaultId()
	const nextIdNumber = Number(nextId)
	if (!Number.isFinite(nextIdNumber)) {
		throw new Error('Could not determine nextVaultId from chain')
	}
	if (vaultId >= nextIdNumber) {
		throw new Error('Vault ID does not exist on-chain')
	}
}

/**
 * Computes block range hex strings for Alchemy getAssetTransfers requests,
 * defaulting to a ~7 day lookback if not provided.
 */
async function computeBlockRange(
	fromBlockHex?: string,
	toBlockHex?: string
): Promise<{ fromBlockHex: string; toBlockHex: string }> {
	const provider = (await sepoliaAlchemy.config.getProvider()) as unknown as {
		getBlockNumber: () => Promise<number>
	}
	const latest = await provider.getBlockNumber()
	const resolvedTo = toBlockHex ?? '0x' + latest.toString(16)
	const fromBlock = Math.max(0, latest - APPROX_7D_BLOCKS)
	const resolvedFrom = fromBlockHex ?? '0x' + fromBlock.toString(16)
	return { fromBlockHex: resolvedFrom, toBlockHex: resolvedTo }
}

/**
 * Generic discovery for deposits into VaultTracker using Alchemy's decoded
 * asset transfers. Supports ERC-20 and ETH (internal/external) categories.
 */

async function discoverAndIngestDeposits(params: {
	controller: string
	chainId: number
	categories: Array<'erc20' | 'internal' | 'external'>
	token?: string
	fromBlockHex?: string
	toBlockHex?: string
}): Promise<void> {
	const controller = validateAddress(params.controller, 'controller')

	if (!isInitialized) {
		throw new Error('Proposer not initialized')
	}
	if (params.chainId !== 11155111) {
		throw new Error('Unsupported chain_id for discovery')
	}

	const { fromBlockHex, toBlockHex } = await computeBlockRange(
		params.fromBlockHex,
		params.toBlockHex
	)

	let pageKey: string | undefined = undefined
	do {
		// eslint-disable-next-line @typescript-eslint/no-explicit-any
		const req: any = {
			fromBlock: fromBlockHex,
			toBlock: toBlockHex,
			fromAddress: controller,
			toAddress: VAULT_TRACKER_ADDRESS,
			category: params.categories,
			withMetadata: true,
			excludeZeroValue: true,
		}
		if (params.token) {
			req.contractAddresses = [validateAddress(params.token, 'token')]
		}
		if (pageKey) req.pageKey = pageKey

		// eslint-disable-next-line @typescript-eslint/no-explicit-any
		const res: any = await sepoliaAlchemy.core.getAssetTransfers(req)
		const transfers = res?.transfers ?? []
		for (const t of transfers) {
			const txHash: string = t.hash
			const raw = t.rawContract || {}
			const rawAddr: string | undefined = raw.address
			const rawValueHex: string | undefined = raw.value
			if (!rawValueHex) continue

			// Determine token address: ERC-20 uses raw.address; ETH uses zero address
			const tokenAddr = rawAddr ?? '0x0000000000000000000000000000000000000000'

			const uniqueId: string | undefined = (t as { uniqueId?: string }).uniqueId
			const transferUid = uniqueId ?? `${txHash}:${tokenAddr}:${rawValueHex}`
			const amountWei = BigInt(rawValueHex).toString()

			await insertDepositIfMissing({
				tx_hash: txHash,
				transfer_uid: transferUid,
				chain_id: params.chainId,
				depositor: t.from,
				token: tokenAddr,
				amount: amountWei,
			})
		}
		pageKey = res?.pageKey
	} while (pageKey)
}

/**
 * Validates structural and fee constraints for AssignDeposit intentions.
 * Rules:
 * - inputs.length === outputs.length
 * - For each index i: asset/amount/chain_id must match between input and output
 * - outputs[i].to must be provided (no to_external) and must be a valid on-chain vault ID
 * - Fees must be zero:
 *   - totalFee amounts must all be "0"
 *   - proposerTip must be empty
 *   - protocolFee must be empty
 *   - agentTip must be undefined or empty
 */

export async function validateAssignDepositStructure(
	intention: Intention
): Promise<void> {
	if (!Array.isArray(intention.inputs) || !Array.isArray(intention.outputs)) {
		throw new Error('AssignDeposit requires inputs and outputs arrays')
	}
	if (intention.inputs.length !== intention.outputs.length) {
		throw new Error(
			'AssignDeposit requires 1:1 mapping between inputs and outputs'
		)
	}

	// Zero-fee enforcement
	if (!Array.isArray(intention.totalFee) || intention.totalFee.length === 0) {
		throw new Error('AssignDeposit requires totalFee with zero amount')
	}
	const allTotalZero = intention.totalFee.every((f) => f.amount === '0')
	if (!allTotalZero) {
		throw new Error('AssignDeposit totalFee must be zero')
	}
	if (
		Array.isArray(intention.proposerTip) &&
		intention.proposerTip.length > 0
	) {
		throw new Error('AssignDeposit proposerTip must be empty')
	}
	if (
		Array.isArray(intention.protocolFee) &&
		intention.protocolFee.length > 0
	) {
		throw new Error('AssignDeposit protocolFee must be empty')
	}
	if (Array.isArray(intention.agentTip) && intention.agentTip.length > 0) {
		throw new Error('AssignDeposit agentTip must be empty if provided')
	}

	for (let i = 0; i < intention.inputs.length; i++) {
		const input: IntentionInput = intention.inputs[i]
		const output: IntentionOutput = intention.outputs[i]

		if (!output || (output.to === undefined && !output.to_external)) {
			throw new Error('AssignDeposit requires outputs[].to (vault ID)')
		}
		if (output.to_external !== undefined) {
			throw new Error('AssignDeposit does not support to_external')
		}

		if (input.asset.toLowerCase() !== output.asset.toLowerCase()) {
			throw new Error('AssignDeposit input/output asset mismatch at index ' + i)
		}
		if (input.amount !== output.amount) {
			throw new Error(
				'AssignDeposit input/output amount mismatch at index ' + i
			)
		}
		if (input.chain_id !== output.chain_id) {
			throw new Error(
				'AssignDeposit input/output chain_id mismatch at index ' + i
			)
		}

		// Validate on-chain vault existence
		await validateVaultIdOnChain(Number(output.to))
	}
}

/**
 * Discovers ERC-20 deposits made by `controller` into the VaultTracker and
 * ingests them into the local `deposits` table. Uses Alchemy's decoded
 * getAssetTransfers API for reliability and simplicity.
 *
 * If fromBlock/toBlock are not provided, computes a default lookback window
 * of ~7 days by subtracting ~50,400 blocks from the latest block.
 */
async function discoverAndIngestErc20Deposits(params: {
	controller: string
	token: string
	chainId: number
	fromBlockHex?: string
	toBlockHex?: string
}): Promise<void> {
	await discoverAndIngestDeposits({
		controller: params.controller,
		chainId: params.chainId,
		categories: ['erc20'],
		token: params.token,
		fromBlockHex: params.fromBlockHex,
		toBlockHex: params.toBlockHex,
	})
}

/**
 * Discovers ETH (internal) deposits made by `controller` into the VaultTracker
 * and ingests them into the local `deposits` table via idempotent inserts.
 */
async function discoverAndIngestEthDeposits(params: {
	controller: string
	chainId: number
	fromBlockHex?: string
	toBlockHex?: string
}): Promise<void> {
	await discoverAndIngestDeposits({
		controller: params.controller,
		chainId: params.chainId,
		categories: ['internal', 'external'],
		fromBlockHex: params.fromBlockHex,
		toBlockHex: params.toBlockHex,
	})
}

/**
 * Initializes the BundleTracker contract with ABI and provider.
 * Connects the wallet for transaction signing.
 */
async function buildBundleTrackerContract(): Promise<BundleTrackerContract> {
	const abiPath = path.join(__dirname, 'abi', 'BundleTracker.json')
	const contractABI = JSON.parse(fs.readFileSync(abiPath, 'utf8'))
	const provider =
		(await sepoliaAlchemy.config.getProvider()) as unknown as ethers.Provider
	const contract = new ethers.Contract(
		BUNDLE_TRACKER_ADDRESS,
		contractABI,
		provider
	)
	return contract.connect(
		wallet as unknown as ethers.ContractRunner
	) as BundleTrackerContract
}

/**
 * Initializes the VaultTracker contract with ABI and provider.
 * Connects the wallet for transaction signing.
 */
async function buildVaultTrackerContract(): Promise<VaultTrackerContract> {
	const abiPath = path.join(__dirname, 'abi', 'VaultTracker.json')
	const contractABI = JSON.parse(fs.readFileSync(abiPath, 'utf8'))
	const provider =
		(await sepoliaAlchemy.config.getProvider()) as unknown as ethers.Provider
	const contract = new ethers.Contract(
		VAULT_TRACKER_ADDRESS,
		contractABI,
		provider
	)
	return contract.connect(
		wallet as unknown as ethers.ContractRunner
	) as VaultTrackerContract
}

/**
 * Sets up Alchemy SDK instances for mainnet and Sepolia.
 * Initializes wallet with private key for blockchain transactions.
 */
async function buildAlchemyInstances() {
	const mainnet = new Alchemy({
		apiKey: ALCHEMY_API_KEY,
		network: Network.ETH_MAINNET,
	})
	const sepolia = new Alchemy({
		apiKey: ALCHEMY_API_KEY,
		network: Network.ETH_SEPOLIA,
	})
	await mainnet.core.getTokenMetadata(
		'0x04Fa0d235C4abf4BcF4787aF4CF447DE572eF828'
	)
	const walletInstance = new Wallet(PROPOSER_KEY, sepolia)
	return {
		mainnetAlchemy: mainnet,
		sepoliaAlchemy: sepolia,
		wallet: walletInstance,
	}
}

/**
 * Retrieves the latest bundle nonce from the database.
 * Returns 0 if no bundles exist yet.
 */
async function getLatestNonce(): Promise<number> {
	const result = await pool.query(
		'SELECT nonce FROM bundles ORDER BY timestamp DESC LIMIT 1'
	)
	if (result.rows.length === 0) return 0
	return result.rows[0].nonce + 1
}

/**
 * Retrieves the latest nonce for a specific vault from the database.
 * Returns 0 if no nonce is found for the vault.
 */
async function getVaultNonce(vaultId: number | string): Promise<number> {
	const result = await pool.query('SELECT nonce FROM nonces WHERE vault = $1', [
		String(vaultId),
	])
	if (result.rows.length === 0) {
		return 0
	}
	return result.rows[0].nonce
}

/**
 * Fetches token decimals from mainnet for proper amount calculations.
 * Returns 18 for ETH (zero address).
 */
// eslint-disable-next-line @typescript-eslint/no-unused-vars
async function getTokenDecimals(tokenAddress: string): Promise<bigint> {
	try {
		if (tokenAddress === '0x0000000000000000000000000000000000000000') {
			return 18n
		}
		const tokenMetadata =
			await mainnetAlchemy.core.getTokenMetadata(tokenAddress)
		if (
			tokenMetadata.decimals === null ||
			tokenMetadata.decimals === undefined
		) {
			logger.error(
				'Token metadata decimals is missing for token:',
				tokenAddress
			)
			throw new Error('Token decimals missing')
		}
		return BigInt(tokenMetadata.decimals)
	} catch (error) {
		logger.error(`Failed to get token metadata for ${tokenAddress}:`, error)
		throw new Error('Failed to retrieve token decimals')
	}
}

/**
 * Fetches token decimals from Sepolia for proper amount calculations.
 * Returns 18 for ETH (zero address).
 */
async function getSepoliaTokenDecimals(tokenAddress: string): Promise<bigint> {
	try {
		if (tokenAddress === '0x0000000000000000000000000000000000000000') {
			return 18n
		}
		const tokenMetadata =
			await sepoliaAlchemy.core.getTokenMetadata(tokenAddress)
		if (
			tokenMetadata.decimals === null ||
			tokenMetadata.decimals === undefined
		) {
			logger.error(
				'Token metadata decimals is missing for token:',
				tokenAddress
			)
			throw new Error('Token decimals missing')
		}
		return BigInt(tokenMetadata.decimals)
	} catch (error) {
		logger.error(
			`Failed to get Sepolia token metadata for ${tokenAddress}:`,
			error
		)
		throw new Error('Failed to retrieve Sepolia token decimals')
	}
}

/**
 * Gets the current balance for a vault/token pair from the database.
 * Returns 0n if no balance exists.
 */
async function getBalance(
	vault: string | number,
	token: string
): Promise<bigint> {
	const result = await pool.query(
		'SELECT balance FROM balances WHERE LOWER(vault) = LOWER($1) AND LOWER(token) = LOWER($2) ORDER BY timestamp DESC LIMIT 1',
		[vault.toString(), token]
	)
	if (result.rows.length === 0) return 0n
	return safeBigInt(result.rows[0].balance.toString())
}

/**
 * Updates or inserts a balance record for a vault/token pair.
 * Handles case-insensitive vault and token addresses.
 */
async function updateBalance(
	vault: string | number,
	token: string,
	newBalance: bigint
): Promise<void> {
	const validatedToken = validateAddress(token, 'token')
	const vaultIdentifier = vault.toString()

	if (newBalance < 0n) {
		throw new Error('Balance cannot be negative')
	}
	const result = await pool.query(
		'SELECT * FROM balances WHERE vault = $1 AND token = $2',
		[vaultIdentifier, validatedToken]
	)
	if (result.rows.length === 0) {
		await pool.query(
			'INSERT INTO balances (vault, token, balance) VALUES ($1, $2, $3)',
			[vaultIdentifier, validatedToken, newBalance.toString()]
		)
	} else {
		await pool.query(
			'UPDATE balances SET balance = $1, timestamp = CURRENT_TIMESTAMP WHERE vault = $2 AND token = $3',
			[newBalance.toString(), vaultIdentifier, validatedToken]
		)
	}
}

/**
 * Seeds a new vault with initial token balances by transferring them from the
 * proposer's vault.
 * This is now a fallback/manual method. The primary path is via createAndSubmitSeedingIntention.
 */
/*
async function initializeBalancesForVault(newVaultId: number): Promise<void> {
	logger.info(
		`Directly seeding new vault (ID: ${newVaultId}) from proposer vault (ID: ${PROPOSER_VAULT_ID.value})...`
	)

	for (const token of SEED_CONFIG) {
		try {
			const tokenDecimals = await getSepoliaTokenDecimals(token.address)
			const seedAmount = parseUnits(token.amount, Number(tokenDecimals))

			const proposerBalance = await getBalance(
				PROPOSER_VAULT_ID.value,
				token.address
			)

			if (proposerBalance < seedAmount) {
				logger.warn(
					`- Insufficient proposer balance for ${token.address}. Have: ${proposerBalance}, Need: ${seedAmount}. Skipping.`
				)
				continue
			}

			// Use the single, updated function for the transfer
			await updateBalances(
				PROPOSER_VAULT_ID.value,
				newVaultId,
				token.address,
				seedAmount.toString()
			)

			logger.info(
				`- Successfully seeded vault ${newVaultId} with ${token.amount} of token ${token.address}`
			)
		} catch (error) {
			logger.error(
				`- Failed to seed vault ${newVaultId} with token ${token.address}:`,
				error
			)
		}
	}
}
*/

/**
 * Records proposer activity in the database.
 * Updates last_seen timestamp for monitoring.
 */
async function saveProposerData(proposer: string): Promise<void> {
	// Validate proposer address
	const validatedProposer = validateAddress(proposer, 'proposer')

	await pool.query(
		`INSERT INTO proposers (proposer, last_seen)
     VALUES ($1, CURRENT_TIMESTAMP)
     ON CONFLICT (proposer)
     DO UPDATE SET last_seen = EXCLUDED.last_seen`,
		[validatedProposer]
	)
	logger.info(`Proposer data saved/updated for ${validatedProposer}`)
}

/**
 * Persists bundle data, CID, and vault nonces to the database.
 * Handles bundle storage as BYTEA and CID tracking.
 */
async function saveBundleData(
	bundleData: BundleData,
	cidToString: string,
	proposerSignature: string
) {
	// Convert the bundle (JSON) to a Buffer for the BYTEA column
	const bundleBuffer = Buffer.from(JSON.stringify(bundleData.bundle), 'utf8')
	await pool.query(
		`INSERT INTO bundles (bundle, nonce, proposer, signature, ipfs_cid)
     VALUES ($1, $2, $3, $4, $5)`,
		[
			bundleBuffer,
			bundleData.nonce,
			PROPOSER_ADDRESS,
			proposerSignature,
			cidToString,
		]
	)
	logger.info('Bundle data saved to DB')

	// Also insert into the cids table, now including the proposer
	await pool.query(
		'INSERT INTO cids (cid, nonce, proposer) VALUES ($1, $2, $3)',
		[cidToString, bundleData.nonce, PROPOSER_ADDRESS]
	)
	logger.info('CID saved to DB')

	if (Array.isArray(bundleData.bundle)) {
		for (const execution of bundleData.bundle) {
			const vaultNonce = execution.intention.nonce
			const vault = execution.from
			await pool.query(
				`INSERT INTO nonces (vault, nonce)
       VALUES ($1, $2)
       ON CONFLICT (vault)
       DO UPDATE SET nonce = EXCLUDED.nonce`,
				[String(vault), vaultNonce]
			)
		}
	}
}

/**
 * Publishes a bundle to IPFS and submits the CID to the blockchain.
 * Compresses data with gzip before IPFS upload.
 */
async function publishBundle(data: string, signature: string, from: string) {
	const startTime = Date.now()
	await ensureHeliaSetup()

	// Validate and normalize the from address
	const validatedFrom = validateAddress(from, 'from')
	const validatedSignature = validateSignature(signature)

	const originalSize = data.length
	logger.info(
		'Publishing bundle. Data length (before compression):',
		originalSize
	)

	diagnostic.info('Bundle publish started', {
		dataSize: originalSize,
		from: validatedFrom,
		timestamp: startTime,
	})

	if (validatedFrom !== PROPOSER_ADDRESS.toLowerCase()) {
		throw new Error('Unauthorized: Only the proposer can publish new bundles.')
	}

	const signerAddress = verifyMessage(data, validatedSignature)
	logger.info('Recovered signer address:', signerAddress)
	if (signerAddress.toLowerCase() !== validatedFrom) {
		logger.error('Expected signer:', validatedFrom, 'but got:', signerAddress)
		throw new Error('Signature verification failed')
	}

	let compressedData: Buffer
	try {
		const compressionStart = Date.now()
		logger.info('Starting compression of bundle data...')
		compressedData = await gzip(data)

		diagnostic.debug('Compression metrics', {
			originalSize,
			compressedSize: compressedData.length,
			compressionRatio: (compressedData.length / originalSize).toFixed(3),
			compressionTime: Date.now() - compressionStart,
		})

		logger.info(
			'Compression successful. Compressed data length:',
			compressedData.length
		)
	} catch (error) {
		diagnostic.error('Compression failed', {
			error: error instanceof Error ? error.message : String(error),
		})
		logger.error('Compression failed:', error)
		throw new Error('Bundle data compression failed')
	}

	const ipfsUploadStart = Date.now()
	const cid = await s.add(compressedData.toString('base64'))
	const cidToString = cid.toString()

	diagnostic.info('IPFS upload completed', {
		cid: cidToString,
		uploadTime: Date.now() - ipfsUploadStart,
		compressedSize: compressedData.length,
	})

	logger.info('Bundle published to IPFS, CID:', cidToString)

	// Ensure initialization before using contract
	if (!isInitialized) {
		throw new Error('Proposer not initialized. Call initializeProposer() first')
	}

	try {
		const tx = await bundleTrackerContract.proposeBundle(cidToString)
		await sepoliaAlchemy.transact.waitForTransaction(
			(tx as ethers.ContractTransactionResponse).hash
		)
		logger.info('Blockchain transaction successful')
		// Save proposer data after successful blockchain transaction.
		await saveProposerData(PROPOSER_ADDRESS)
	} catch (error) {
		logger.error('Failed to propose bundle:', error)
		throw new Error('Blockchain transaction failed')
	}

	let bundleData: BundleData
	try {
		bundleData = JSON.parse(data)
		logger.info('Bundle data parsed successfully')
	} catch (error) {
		logger.error('Failed to parse bundle data:', error)
		throw new Error('Invalid bundle data')
	}
	if (!Array.isArray(bundleData.bundle)) {
		logger.error('Invalid bundle data structure:', bundleData)
		throw new Error('Invalid bundle data structure')
	}
	try {
		await saveBundleData(bundleData, cidToString, validatedSignature)
	} catch (error) {
		logger.error('Failed to save bundle/CID data:', error)
		throw new Error('Database operation failed')
	}

	// Pin to Filecoin asynchronously (non-blocking)
	const nonce = bundleData.nonce
	pinBundleToFilecoin(cidToString, compressedData, nonce).catch((err) => {
		logger.warn('Filecoin pinning failed (bundle still valid):', err.message)
	})
	try {
		for (const execution of bundleData.bundle) {
			if (!Array.isArray(execution.proof)) {
				logger.error('Invalid proof structure in execution:', execution)
				throw new Error('Invalid proof structure')
			}

			if (execution.intention?.action === 'AssignDeposit') {
				// Publish-time crediting for AssignDeposit
				for (const proof of execution.proof) {
					// Mark the specific deposit row as assigned (transaction inside helper)
					await markDepositAssigned(proof.deposit_id, String(proof.to))

					// Credit the destination vault balance
					const current = await getBalance(proof.to, proof.token)
					const increment = safeBigInt(proof.amount)
					const newBalance = current + increment
					await updateBalance(proof.to, proof.token, newBalance)
				}
			} else {
				for (const proof of execution.proof) {
					await updateBalances(proof.from, proof.to, proof.token, proof.amount)
				}
			}
		}
		logger.info('Balances updated successfully')
	} catch (error) {
		logger.error('Failed to update balances:', error)
		throw new Error('Balance update failed')
	}
	try {
		const { WEBHOOK_URL, WEBHOOK_SECRET } = getEnvConfig()

		if (WEBHOOK_URL && WEBHOOK_SECRET) {
			const payload = {
				type: 'BUNDLE_PROPOSED',
				bundle: bundleData.bundle,
				cid: cidToString,
				nonce: bundleData.nonce,
				createdAt: Date.now(),
			}
			await sendWebhook(payload)
			logger.info('BUNDLE_PROPOSED webhook sent successfully')
		} else {
			logger.warn(
				'Webhook URL or secret not configured, skipping webhook delivery'
			)
		}
	} catch (error) {
		logger.error('Failed to send webhook:', error)
		throw new Error('Webhook delivery failed')
	}
	return cid
}

/**
 * Ensures Helia IPFS node is initialized before use.
 */
async function ensureHeliaSetup() {
	if (!s) {
		await setupHelia()
	}
}

/**
 * Creates and configures the Helia IPFS node with string codec.
 */
async function setupHelia() {
	const heliaNode = await createHelia()
	s = strings(heliaNode)
}

/**
 * Processes balance changes from an intention proof.
 * Handles transfers between vaults with balance validation.
 */
async function updateBalances(
	from: number, // from is now always a vault ID
	to: string | number,
	token: string,
	amount: string
) {
	const validatedFrom = validateId(from, 'from')
	const validatedToken = validateAddress(token, 'token')
	const amountBigInt = safeBigInt(amount)

	const fromBalance = await getBalance(validatedFrom, validatedToken)
	const toBalance = await getBalance(to, validatedToken)
	const newFromBalance = fromBalance - amountBigInt
	const newToBalance = toBalance + amountBigInt
	if (newFromBalance < 0n) {
		throw new Error('Insufficient balance in from vault')
	}
	logger.info(
		`New balance for from vault (${validatedFrom}): ${newFromBalance.toString()}`
	)
	logger.info(`New balance for to vault (${to}): ${newToBalance.toString()}`)
	await updateBalance(validatedFrom, validatedToken, newFromBalance)
	await updateBalance(to, validatedToken, newToBalance)
	logger.info(
		`Balances updated: from ${validatedFrom} to ${to} for token ${validatedToken} amount ${amount}`
	)
}

/**
 * Creates and submits a signed intention to seed a new vault with initial tokens.
 * This creates an auditable record of the seeding transaction.
 */
async function createAndSubmitSeedingIntention(
	newVaultId: number
): Promise<void> {
	logger.info(`Creating seeding intention for new vault ${newVaultId}...`)

	const inputs: IntentionInput[] = []
	const outputs: IntentionOutput[] = []
	const tokenSummary = SEED_CONFIG.map(
		(token) => `${token.amount} ${token.symbol}`
	).join(', ')
	const action = `Transfer ${tokenSummary} to vault #${newVaultId}`

	for (const token of SEED_CONFIG) {
		const tokenDecimals = await getSepoliaTokenDecimals(token.address)
		const seedAmount = parseUnits(token.amount, Number(tokenDecimals))

		inputs.push({
			asset: token.address,
			amount: seedAmount.toString(),
			from: PROPOSER_VAULT_ID.value,
			chain_id: 11155111, // Sepolia
		})

		outputs.push({
			asset: token.address,
			amount: seedAmount.toString(),
			to: newVaultId,
			chain_id: 11155111, // Sepolia
		})
	}

	const currentNonce = await getVaultNonce(PROPOSER_VAULT_ID.value)
	const nextNonce = currentNonce + 1
	const feeAmountInWei = parseUnits('0.0001', 18).toString()

	const intention: Intention = {
		action: action,
		nonce: nextNonce,
		expiry: Math.floor(Date.now() / 1000) + 300, // 5 minute expiry
		inputs,
		outputs,
		totalFee: [
			{
				asset: ['ETH'],
				amount: '0.0001',
			},
		],
		proposerTip: [], // 0 tip for internal seeding
		protocolFee: [
			{
				asset: '0x0000000000000000000000000000000000000000', // ETH
				amount: feeAmountInWei,
				chain_id: 11155111, // Sepolia
			},
		],
	}

	// Proposer signs the intention with its wallet
	const signature = await wallet.signMessage(JSON.stringify(intention))

	// Submit the intention to be processed and bundled
	// The controller is the proposer's own address
	await handleIntention(intention, signature, PROPOSER_ADDRESS)

	logger.info(
		`Successfully submitted seeding intention for vault ${newVaultId}.`
	)
}

/**
 * Verifies and processes an incoming intention.
 * Validates signature, checks balances, and caches for bundling.
 */
async function handleIntention(
	intention: Intention,
	signature: string,
	controller: string
): Promise<ExecutionObject> {
	const startTime = Date.now()

	/**
	 * STEP 1: Basic validation of signature format and controller address
	 * - Validates signature is properly formatted (0x + hex)
	 * - Validates controller is a valid Ethereum address
	 * - Does NOT validate intention fields yet (may contain ENS names)
	 */
	const validatedSignature = validateSignature(signature)
	const validatedController = validateAddress(controller, 'controller')

	diagnostic.trace('Starting intention processing', {
		controller: validatedController,
		action: intention.action,
		intentionNonce: intention.nonce,
		timestamp: startTime,
	})

	logger.info('Handling intention. Raw intention:', JSON.stringify(intention))
	logger.info('Received signature:', validatedSignature)

	/**
	 * STEP 2: Verify signature against ORIGINAL intention
	 * - Signature was created by user signing the original intention (with ENS names)
	 * - Must verify BEFORE resolving ENS, otherwise signature won't match
	 * - Recovers signer address and compares to 'controller' parameter
	 */
	const verifyStartTime = Date.now()
	const signerAddress = verifyMessage(
		JSON.stringify(intention),
		validatedSignature
	)

	diagnostic.debug('Signature verification completed', {
		recoveredAddress: signerAddress,
		expectedAddress: validatedController,
		verificationTime: Date.now() - verifyStartTime,
		signatureValid: signerAddress.toLowerCase() === validatedController,
	})

	logger.info('Recovered signer address from intention:', signerAddress)
	if (signerAddress.toLowerCase() !== validatedController) {
		logger.info(
			'Signature verification failed. Expected:',
			validatedController,
			'Got:',
			signerAddress
		)
		diagnostic.error('Signature mismatch', {
			expected: validatedController,
			received: signerAddress,
			intention: intention,
		})
		throw new Error('Signature verification failed')
	}

	/**
	 * STEP 3: Resolve ENS names to Ethereum addresses
	 * - Mutates intention object in-place
	 * - Resolves: outputs[].to_external
	 * - Always resolves on Ethereum mainnet (canonical ENS registry)
	 * - Results are cached for 1 hour to reduce network calls
	 * - Must happen AFTER signature verification (step 2)
	 */
	await resolveIntentionENS(intention)
	diagnostic.debug('Intention after ENS resolution:', JSON.stringify(intention))

	/**
	 * STEP 4: Validate the fully resolved intention
	 * - All addresses are now hex format (ENS resolved)
	 * - Validates all fields including token addresses, balances, nonces
	 * - Returns a validated copy with normalized addresses (lowercase)
	 */
	const validatedIntention = validateIntention(intention)
	diagnostic.debug(
		'Intention after validation:',
		JSON.stringify(validatedIntention)
	)

	// Handle AssignDeposit intention (bypass generic balance checks)
	if (validatedIntention.action === 'AssignDeposit') {
		const executionObject = await handleAssignDeposit({
			intention: validatedIntention,
			validatedController,
			validatedSignature,
			context: {
				validateAssignDepositStructure,
				discoverAndIngestErc20Deposits,
				discoverAndIngestEthDeposits,
				findExactUnassignedDeposit,
				validateVaultIdOnChain,
				logger,
				diagnostic,
			},
		})
		cachedIntentions.push(executionObject)
		return executionObject
	}

	// Handle CreateVault intention and trigger seeding
	if (validatedIntention.action === 'CreateVault') {
<<<<<<< HEAD
		await handleCreateVault({
			intention: validatedIntention,
			validatedController,
			deps: {
				vaultTrackerContract,
				upsertVaultControllers,
				createAndSubmitSeedingIntention,
				logger,
			},
		})
=======
		try {
			// This is the entry point for creating and seeding a new vault.
			logger.info('Processing CreateVault intention...')

			// 1. Call the on-chain contract to create the vault.
			// The `validatedController` address becomes the controller of the new vault.
			const tx = await vaultTrackerContract.createVault(validatedController)
			const receipt = await tx.wait() // Wait for the transaction to be mined

			if (!receipt) {
				throw new Error('Transaction receipt is null, mining may have failed.')
			}

			// 2. Find and parse the VaultCreated event to get the new vault ID.
			let newVaultId: number | null = null
			for (const log of receipt.logs) {
				try {
					const parsedLog = vaultTrackerContract.interface.parseLog(log)
					if (parsedLog && parsedLog.name === 'VaultCreated') {
						// The first argument of the event is the vaultId
						newVaultId = Number(parsedLog.args[0])
						break
					}
				} catch {
					// Ignore logs that are not from the VaultTracker ABI
				}
			}

			if (newVaultId === null) {
				throw new Error(
					'Could not find VaultCreated event in transaction logs.'
				)
			}

			logger.info(`On-chain vault created with ID: ${newVaultId}`)

			// 3. Persist the new vault-to-controller mapping to the database.
			// This is the canonical source of truth for vault ownership.
			// Prefer insert-only creation; falls back to update-only seeding elsewhere if needed
			await createVaultRow(newVaultId, validatedController, null)

			// 4. After the vault is created and its controller is mapped,
			// submit an intention to seed it with initial balances.
			await createAndSubmitSeedingIntention(newVaultId)
		} catch (error) {
			logger.error('Failed to process CreateVault intention:', error)
			// Re-throw or handle the error as appropriate for your application
			throw error
		}
>>>>>>> 9a0f2cfc
	}

	// Check for expiry
	if (validatedIntention.expiry < Date.now() / 1000) {
		diagnostic.error('Intention has expired', {
			expiry: validatedIntention.expiry,
			currentTime: Math.floor(Date.now() / 1000),
		})
		throw new Error('Intention has expired')
	}

	/**
	 * STEP 5: Verify vault balances based on intention inputs.
	 * This now involves resolving the fromVaultId and checking controller authorization.
	 */
	for (const input of validatedIntention.inputs) {
		const tokenAddress = input.asset
		const requiredAmount = safeBigInt(input.amount)

		// Determine the source vault for this input
		let fromVaultId: number
		if (input.from !== undefined) {
			fromVaultId = input.from
		} else {
			// If 'from' is not in the input, resolve it via the controller
			const vaults = await getVaultsForController(validatedController)
			if (vaults.length === 0) {
				throw new Error(
					`Controller ${validatedController} has no associated vaults.`
				)
			}
			if (vaults.length > 1) {
				throw new Error(
					`Controller has multiple vaults, but no specific 'from' vault was provided in intention input.`
				)
			}
			fromVaultId = parseInt(vaults[0])
		}

		// Security Check: Verify the signer is a controller of the source vault
		const authorizedControllers = await getControllersForVault(fromVaultId)
		if (!authorizedControllers.includes(validatedController)) {
			throw new Error(
				`Controller ${validatedController} is not authorized for vault ${fromVaultId}.`
			)
		}

		const currentBalance = await getBalance(fromVaultId, tokenAddress)

		diagnostic.trace('Balance check', {
			vault: fromVaultId,
			token: tokenAddress,
			currentBalance: currentBalance.toString(),
			requiredAmount: requiredAmount.toString(),
			sufficient: currentBalance >= requiredAmount,
		})

		if (currentBalance < requiredAmount) {
			diagnostic.error('Insufficient balance', {
				vault: fromVaultId,
				token: tokenAddress,
				currentBalance: currentBalance.toString(),
				requiredAmount: requiredAmount.toString(),
			})
			throw new Error('Insufficient balance')
		}
	}

	/**
	 * STEP 6: Generate proof based on intention outputs
	 */
	const proof: unknown[] = []

	// By this point, STEP 5 has guaranteed that every input has a `from` vault ID.
	// We create a set to find the unique source vault(s).
	const sourceVaultIds = new Set(validatedIntention.inputs.map((i) => i.from))

	if (sourceVaultIds.size > 1) {
		// For now, we only support a single source vault per intention.
		throw new Error(
			'Intentions with inputs from multiple source vaults are not yet supported.'
		)
	}

	if (sourceVaultIds.size === 0 && validatedIntention.inputs.length > 0) {
		// This should be an impossible state if the intention has inputs.
		throw new Error('Could not determine source vault for proof generation.')
	}

	// Get the single, definitive source vault ID from the set.
	const finalSourceVaultId = sourceVaultIds.values().next().value as number

	for (const output of validatedIntention.outputs) {
		const tokenAddress = output.asset
		const amountInWei = safeBigInt(output.amount)
		let toIdentifier: string | number

		if (output.to_external) {
			toIdentifier = output.to_external
		} else if (output.to !== undefined) {
			toIdentifier = output.to // Pass the vault ID directly
		} else {
			// This case should be prevented by the validator, but we handle it defensively
			throw new Error(
				'Intention output must have a destination (`to` or `to_external`)'
			)
		}

		proof.push({
			token: tokenAddress,
			from: finalSourceVaultId, // All transfers originate from the resolved vault
			to: toIdentifier,
			amount: amountInWei.toString(),
		})
	}

	const executionObject: ExecutionObject = {
		execution: [
			{
				intention: validatedIntention,
				from: finalSourceVaultId,
				proof: proof,
				signature: validatedSignature,
			},
		],
	}
	cachedIntentions.push(executionObject)

	diagnostic.info('Intention processed successfully', {
		controller: validatedController,
		action: validatedIntention.action,
		processingTime: Date.now() - startTime,
		totalCachedIntentions: cachedIntentions.length,
		proofCount: proof.length,
	})

	logger.info(
		'Cached intention added. Total cached intentions:',
		cachedIntentions.length
	)
	return executionObject
}

/**
 * Creates a bundle from cached intentions and publishes to IPFS/blockchain.
 * Runs every 10 seconds via interval timer.
 */
async function createAndPublishBundle() {
	bundleCycleCount++
	const cycleStartTime = Date.now()

	diagnostic.info('Bundle cycle started', {
		cycleNumber: bundleCycleCount,
		memoryUsage: process.memoryUsage(),
		pendingIntentions: cachedIntentions.length,
		lastSuccessTime: lastSuccessfulBundleTime,
		timeSinceLastSuccess: lastSuccessfulBundleTime
			? Date.now() - lastSuccessfulBundleTime
			: 0,
	})

	if (cachedIntentions.length === 0) {
		logger.info('No intentions to propose.')
		return
	}
	let nonce: number
	try {
		nonce = await getLatestNonce()
		logger.info('Latest nonce retrieved:', nonce)
	} catch (error) {
		diagnostic.error('Failed to get nonce', {
			error: error instanceof Error ? error.message : String(error),
			cycleNumber: bundleCycleCount,
		})
		logger.error('Failed to get latest nonce:', error)
		return
	}
	const bundle = cachedIntentions.map(({ execution }) => execution).flat()
	const bundleObject = {
		bundle: bundle,
		nonce: nonce,
	}

	diagnostic.debug('Bundle creation metrics', {
		intentionCount: cachedIntentions.length,
		bundleSize: JSON.stringify(bundleObject).length,
		nonce,
		cycleNumber: bundleCycleCount,
	})

	logger.info('Bundle object to be signed:', JSON.stringify(bundleObject))

	// Ensure initialization before using wallet
	if (!isInitialized) {
		throw new Error('Proposer not initialized. Call initializeProposer() first')
	}

	const proposerSignature = await wallet.signMessage(
		JSON.stringify(bundleObject)
	)
	logger.info('Generated bundle proposer signature:', proposerSignature)
	try {
		await publishBundle(
			JSON.stringify(bundleObject),
			proposerSignature,
			PROPOSER_ADDRESS
		)
		lastSuccessfulBundleTime = Date.now()

		diagnostic.info('Bundle cycle completed', {
			cycleNumber: bundleCycleCount,
			cycleTime: Date.now() - cycleStartTime,
			intentionsProcessed: cachedIntentions.length,
			nonce,
			success: true,
		})

		logger.info('Bundle published successfully')
	} catch (error) {
		diagnostic.error('Bundle publish failed', {
			error: error instanceof Error ? error.message : String(error),
			cycleNumber: bundleCycleCount,
			cycleTime: Date.now() - cycleStartTime,
			intentionsLost: cachedIntentions.length,
			nonce,
		})
		logger.error('Failed to publish bundle:', error)
		cachedIntentions = []
		return
	}
	cachedIntentions = []
}

/**
 * Initializes the proposer module.
 * Must be called after environment validation.
 * Sets up Alchemy instances, wallet, and smart contract.
 */
export async function initializeProposer() {
	if (isInitialized) {
		logger.warn('Proposer already initialized')
		return
	}

	logger.info('Initializing proposer module...')

	// Note: Vault-controller mapping is created from on-chain VaultCreated events

	// Initialize wallet and contract
	await initializeWalletAndContract()

	// Initialize Filecoin Pin (if enabled)
	try {
		await initializeFilecoinPin()
	} catch (error) {
		logger.warn(
			'Filecoin Pin initialization failed (continuing without it):',
			error
		)
	}

	isInitialized = true

	logger.info('Proposer module initialized successfully')
}

/**
 * Exports Sepolia Alchemy instance for health checks
 */
export function getSepoliaAlchemy() {
	if (!isInitialized) {
		throw new Error('Proposer not initialized')
	}
	return sepoliaAlchemy
}

/**
 * Ensures the proposer's vault-to-controller mapping is seeded in the database.
 * This is crucial for allowing the proposer to sign and submit seeding intentions.
 */
// Removed seedProposerVaultMapping(); creation is handled via on-chain events

/**
 * Exports IPFS node for health checks
 */
export async function getIPFSNode() {
	if (!s) {
		const helia = await createHelia()
		s = strings(helia)
	}
	return s
}

/**
 * Internal: Initializes Alchemy instances, wallet, and smart contract.
 * @internal
 */
async function initializeWalletAndContract() {
	const {
		mainnetAlchemy: mainAlchemy,
		sepoliaAlchemy: sepAlchemy,
		wallet: walletInstance,
	} = await buildAlchemyInstances()
	mainnetAlchemy = mainAlchemy
	sepoliaAlchemy = sepAlchemy
	wallet = walletInstance
	bundleTrackerContract = await buildBundleTrackerContract()
	vaultTrackerContract = await buildVaultTrackerContract()
}

/**
 * Testing utility to inspect cached intentions.
 * @internal
 */
const _getCachedIntentions = () => cachedIntentions

/**
 * Testing utility to clear cached intentions.
 * @internal
 */
const _clearCachedIntentions = () => {
	cachedIntentions = []
}

export {
	handleIntention,
	createAndPublishBundle,
	_getCachedIntentions,
	_clearCachedIntentions,
}<|MERGE_RESOLUTION|>--- conflicted
+++ resolved
@@ -1080,7 +1080,6 @@
 
 	// Handle CreateVault intention and trigger seeding
 	if (validatedIntention.action === 'CreateVault') {
-<<<<<<< HEAD
 		await handleCreateVault({
 			intention: validatedIntention,
 			validatedController,
@@ -1091,57 +1090,6 @@
 				logger,
 			},
 		})
-=======
-		try {
-			// This is the entry point for creating and seeding a new vault.
-			logger.info('Processing CreateVault intention...')
-
-			// 1. Call the on-chain contract to create the vault.
-			// The `validatedController` address becomes the controller of the new vault.
-			const tx = await vaultTrackerContract.createVault(validatedController)
-			const receipt = await tx.wait() // Wait for the transaction to be mined
-
-			if (!receipt) {
-				throw new Error('Transaction receipt is null, mining may have failed.')
-			}
-
-			// 2. Find and parse the VaultCreated event to get the new vault ID.
-			let newVaultId: number | null = null
-			for (const log of receipt.logs) {
-				try {
-					const parsedLog = vaultTrackerContract.interface.parseLog(log)
-					if (parsedLog && parsedLog.name === 'VaultCreated') {
-						// The first argument of the event is the vaultId
-						newVaultId = Number(parsedLog.args[0])
-						break
-					}
-				} catch {
-					// Ignore logs that are not from the VaultTracker ABI
-				}
-			}
-
-			if (newVaultId === null) {
-				throw new Error(
-					'Could not find VaultCreated event in transaction logs.'
-				)
-			}
-
-			logger.info(`On-chain vault created with ID: ${newVaultId}`)
-
-			// 3. Persist the new vault-to-controller mapping to the database.
-			// This is the canonical source of truth for vault ownership.
-			// Prefer insert-only creation; falls back to update-only seeding elsewhere if needed
-			await createVaultRow(newVaultId, validatedController, null)
-
-			// 4. After the vault is created and its controller is mapped,
-			// submit an intention to seed it with initial balances.
-			await createAndSubmitSeedingIntention(newVaultId)
-		} catch (error) {
-			logger.error('Failed to process CreateVault intention:', error)
-			// Re-throw or handle the error as appropriate for your application
-			throw error
-		}
->>>>>>> 9a0f2cfc
 	}
 
 	// Check for expiry

/**
 * ╔═══════════════════════════════════════════════════════════════════════════╗
 * ║                        🌪️  OYA PROTOCOL NODE  🌪️                          ║
 * ║                            Main Entry Point                               ║
 * ╚═══════════════════════════════════════════════════════════════════════════╝
 *
 * Main entry point for the Oya Natural Language Protocol Node.
 * Sets up Express server with routes for handling signed intentions, creating bundles,
 * and managing blockchain interactions.
 *
 * @packageDocumentation
 */

import { JSDOM } from 'jsdom'
import { displayBanner } from './utils/banner.js'
import { logger, diagnostic } from './utils/logger.js'

// Polyfill for CustomEvent in Node.js environment (required by Helia)
if (typeof globalThis.CustomEvent === 'undefined') {
	const { window } = new JSDOM()
	globalThis.CustomEvent = window.CustomEvent
	logger.debug('CustomEvent polyfill via jsdom applied.')
}

import express from 'express'
import bppkg from 'body-parser'
const { json } = bppkg
import dotenv from 'dotenv'
import pgpkg from 'pg'
const { Pool } = pgpkg
import {
	bundleRouter,
	cidRouter,
	balanceRouter,
	vaultNonceRouter,
} from './routes.js'
import { handleIntention, createAndPublishBundle } from './proposer.js'
import { bearerAuth } from './auth.js'

dotenv.config()

<<<<<<< HEAD
=======
// Display banner first thing
displayBanner()

>>>>>>> 68841bac
/** Express application instance for the Oya node server */
const app = express()

/** Port number for the server to listen on (defaults to 3000) */
const port = process.env.PORT || 3000

app.use(json())

/**
<<<<<<< HEAD
=======
 * Diagnostic logging middleware for all HTTP requests
 */
app.use((req, res, next) => {
	const startTime = Date.now()
	const requestId = Math.random().toString(36).substring(7)

	diagnostic.trace('HTTP request received', {
		requestId,
		method: req.method,
		path: req.path,
		query: req.query,
		headers: req.headers,
		bodySize: req.body ? JSON.stringify(req.body).length : 0,
	})

	// Capture response on finish
	res.on('finish', () => {
		diagnostic.debug('HTTP response sent', {
			requestId,
			method: req.method,
			path: req.path,
			statusCode: res.statusCode,
			responseTime: Date.now() - startTime,
		})
	})

	next()
})

/**
>>>>>>> 68841bac
 * Global middleware to protect all POST endpoints with Bearer token authorization.
 * Ensures that only authenticated requests can modify state.
 */
app.use((req, res, next) => {
	if (req.method === 'POST') {
		return bearerAuth(req, res, next)
	}
	next()
})

/**
 * PostgreSQL connection pool for database operations.
 * Configured with SSL for secure connections.
 */
export const pool = new Pool({
	connectionString: process.env.DATABASE_URL,
	ssl: {
		rejectUnauthorized: false,
	},
})

<<<<<<< HEAD
// Mount route handlers
=======
// Test database connection on startup
pool
	.connect()
	.then((client) => {
		logger.info('Database pool initialized successfully')
		client.release()
	})
	.catch((err) => {
		logger.error('Failed to initialize database pool:', err)
		logger.warn('Server will continue but database operations may fail')
	})

// Mount route handlers
logger.debug('Mounting route handlers')
>>>>>>> 68841bac
app.use('/bundle', bundleRouter)
app.use('/cid', cidRouter)
app.use('/balance', balanceRouter)
app.use('/nonce', vaultNonceRouter)
logger.debug('All routes mounted successfully')

/**
 * POST endpoint for receiving signed intentions.
 * Validates the intention, signature, and vault address before processing.
 *
 * @param req - Express request object with body containing intention, signature, and from
 * @param res - Express response object
 * @returns Response indicating success or failure
 */
app.post('/intention', bearerAuth, async (req, res) => {
	const startTime = Date.now()
	try {
		const { intention, signature, from } = req.body
		if (!intention || !signature || !from) {
			diagnostic.debug('Missing intention fields', {
				hasIntention: !!intention,
				hasSignature: !!signature,
				hasFrom: !!from,
			})
			throw new Error('Missing required fields')
		}

		diagnostic.info('Intention endpoint called', {
			from,
			intentionType: intention.action_type || 'legacy',
			signaturePreview: signature.slice(0, 10) + '...',
		})

		logger.info('Received signed intention', {
			from,
			signature: signature.slice(0, 10) + '...',
		})
		const response = await handleIntention(intention, signature, from)

		diagnostic.info('Intention processed', {
			from,
			processingTime: Date.now() - startTime,
			success: true,
		})

		res.status(200).json(response)
	} catch (error) {
		diagnostic.error('Intention processing failed', {
			error: error instanceof Error ? error.message : String(error),
			processingTime: Date.now() - startTime,
		})
		logger.error('Error handling intention', error)
		res
			.status(500)
			.json({ error: error instanceof Error ? error.message : 'Unknown error' })
	}
})

/**
 * Interval timer that creates and publishes bundles every 10 seconds.
 * Bundles cached intentions, uploads to IPFS, and submits CIDs to blockchain.
 */
setInterval(async () => {
	try {
		await createAndPublishBundle()
	} catch (error) {
		logger.error('Error creating and publishing bundle', error)
	}
}, 10 * 1000)

/**
 * Start the Express server on the configured port
 */
app.listen(port, () => {
	logger.info(`Server running on port ${port}`)
})

export { app }<|MERGE_RESOLUTION|>--- conflicted
+++ resolved
@@ -39,12 +39,9 @@
 
 dotenv.config()
 
-<<<<<<< HEAD
-=======
 // Display banner first thing
 displayBanner()
 
->>>>>>> 68841bac
 /** Express application instance for the Oya node server */
 const app = express()
 
@@ -54,8 +51,6 @@
 app.use(json())
 
 /**
-<<<<<<< HEAD
-=======
  * Diagnostic logging middleware for all HTTP requests
  */
 app.use((req, res, next) => {
@@ -86,7 +81,6 @@
 })
 
 /**
->>>>>>> 68841bac
  * Global middleware to protect all POST endpoints with Bearer token authorization.
  * Ensures that only authenticated requests can modify state.
  */
@@ -108,9 +102,6 @@
 	},
 })
 
-<<<<<<< HEAD
-// Mount route handlers
-=======
 // Test database connection on startup
 pool
 	.connect()
@@ -125,7 +116,6 @@
 
 // Mount route handlers
 logger.debug('Mounting route handlers')
->>>>>>> 68841bac
 app.use('/bundle', bundleRouter)
 app.use('/cid', cidRouter)
 app.use('/balance', balanceRouter)
